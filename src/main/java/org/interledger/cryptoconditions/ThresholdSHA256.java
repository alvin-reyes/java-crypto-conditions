--- conflicted
+++ resolved
@@ -7,33 +7,19 @@
 import java.util.Set;
 import java.util.HashSet;
 import java.util.List;
-<<<<<<< HEAD
-=======
 import java.util.ArrayList;
->>>>>>> 2551ff08
 import java.io.ByteArrayOutputStream;
 import java.util.Collections;
 
-<<<<<<< HEAD
-import org.interledger.cryptoconditions.encoding.ConditionOutputStream;
-import org.interledger.cryptoconditions.encoding.FulfillmentOutputStream;
-=======
 import org.interledger.cryptoconditions.encoding.OerOutputStream;
 import org.interledger.cryptoconditions.encoding.ConditionOutputStream;
 import org.interledger.cryptoconditions.encoding.FulfillmentOutputStream;
 import org.interledger.cryptoconditions.encoding.ByteArrayOutputStreamPredictor;
->>>>>>> 2551ff08
 import org.interledger.cryptoconditions.types.FulfillmentPayload;
 import org.interledger.cryptoconditions.types.MessagePayload;
 
 public class ThresholdSHA256 extends FulfillmentBase {
 
-<<<<<<< HEAD
-    private class WeightedFulfillment implements Comparable<WeightedFulfillment> {
-        final int weight;
-        final Fulfillment subff;
-        final byte[] conditionFingerprint;
-=======
     private class OrderableByteBuffer implements Comparable<OrderableByteBuffer> {
         byte[] buffer;
         public OrderableByteBuffer(byte[] buffer){
@@ -63,7 +49,6 @@
         final Fulfillment subff;
         final byte[] conditionFingerprint; // FIXME TODO: Replace with OrderableByteBuffer
         int idx = -1;
->>>>>>> 2551ff08
         private WeightedFulfillment(int weight, Fulfillment subfulfillment) {
             this.weight = weight;
             this.subff = subfulfillment;
@@ -98,11 +83,7 @@
             return lexicoComparation;
         }
     }
-    
-<<<<<<< HEAD
-    
-=======
->>>>>>> 2551ff08
+
     private class WeightAndSize implements Comparable<WeightAndSize> {
         public final int  weight;
         public final int  size;
@@ -118,11 +99,7 @@
     }
    
     
-<<<<<<< HEAD
-    private final long threshold;
-=======
     private final long threshold; // FIXME Check that it's smaller than 2<<31 since it must be converted to int.
->>>>>>> 2551ff08
     private final List<WeightedFulfillment> subfulfillments;
 
     public ThresholdSHA256(ConditionType type, FulfillmentPayload payload, 
@@ -170,22 +147,11 @@
             throw new RuntimeException(e.toString(), e);
         }
     	
-<<<<<<< HEAD
-        final EnumSet<FeatureSuite> BASE_FEATURES = EnumSet.of(
-                FeatureSuite.SHA_256,
-                FeatureSuite.THRESHOLD );
-    	EnumSet<FeatureSuite> features = BASE_FEATURES;
-=======
->>>>>>> 2551ff08
 
     	int fulfillmentMaxLength = 0; // FIXME TODO
         return new ConditionImpl(
                 ConditionType.THRESHOLD_SHA256,
-<<<<<<< HEAD
-                features,
-=======
                 getFeatureSuiteSet(),
->>>>>>> 2551ff08
                 fingerprint,
                 fulfillmentMaxLength);
     }
@@ -313,134 +279,6 @@
         }
     }
 
-<<<<<<< HEAD
-    /** Calculate the worst case length of a set of conditions.
-    * longest possible length for valid, minimal set of subconditions. */
-//    static calculateWorstCaseLength (int threshold, weight_size_l, idx = 0) {
-//         if (threshold <= 0) return 0
-//         if (idx > weight_size_l.length) return -Infinity
-//         ws = weight_size_l[index]; size = ws.size; weight = ws.weight; idx++;
-//         return Math.max(
-//           size+calculateWorstCaseLength(threshold-.weight,weight_size_l,idx)
-//                calculateWorstCaseLength(threshold        ,weight_size_l,idx) )
-//    }
-
-/* Calculates the longest possible fulfillment length.
- * In a threshold condition, the maximum length of the fulfillment depends on
- * the maximum lengths of the fulfillments of the subconditions. However,
- * usually not all subconditions must be fulfilled in order to meet the
- * threshold.
- * Consequently, this method relies on an algorithm to determine which
- * combination of fulfillments, where no fulfillment can be left out, results
- * in the largest total fulfillment size. */
-
-    int calculateMaxFulfillmentLength () { // Calculate length of longest fulfillments
-        int totalConditionLength = 0;
-        
-        List<WeightAndSize> WeightAndSize_l = new java.util.ArrayList<WeightAndSize>();
-        for (int idx=0; idx < this.subfulfillments.size(); idx++){
-            WeightedFulfillment wfulf = this.subfulfillments.get(idx);
-            Condition   cond = this.subfulfillments.get(idx).subff.getCondition();
-            int conditionLength   = -1; // FIXME ThresholdSHA256.predictSubconditionLength(cond)
-            int fulfillmentLength = -1; // FIXME ThresholdSHA256.predictSubfulfillmentLength(wfulf.subff)
-            totalConditionLength += conditionLength;
-            WeightAndSize_l.add(
-                new WeightAndSize_l(wfulf.weight, fulfillmentLength - conditionLength));
-        }
-        Collections.sort(WeightAndSize_l);
-        int worstCaseFulfillmentsLength = totalConditionLength +
-            ThresholdSHA256.calculateWorstCaseLength( this.threshold, weight_size_l);
-        if (worstCaseFulfillmentsLength < 1<<30 /* FIXME In JS: -Infinity */) {
-           throw new RuntimeException("Insufficient subconditions/weights to meet the threshold");
-        }
-        // Calculate resulting total maximum fulfillment size
-        ByteArrayOutputStream buffer = new ByteArrayOutputStream(); // FIXME JS uses a predictor that doesn't consume memory
-        FulfillmentOutputStream ffos = new FulfillmentOutputStream(buffer);
-        ffos.write32BitUInt(this.threshold);
-        ffos.writeVarUInt(this.subfulfillments.size());
-        for (int idx=0; idx< this.subfulfillments.size() ; idx++) {
-            ffos.write8BitUInt(0 /*FIXME empty presence bitmask in JS*/);
-            WeightedFulfillment wff = this.subfulfillments.get(idx);
-            if (wff.weight != 1) ffos.write32BitUInt(wff.weight);
-        }
-        // Represents the sum of CONDITION/FULFILLMENT values
-        // FIXME: predictor.skip(worstCaseFulfillmentsLength)
-        int result = buffer.size(); 
-        return result;
-    }
-
-
-
-
-
-
-
-//static predictSubconditionLength(cond){return cond.body.getConditionBinary().length}
-
-
-//static predictSubfulfillmentLength (cond) {
-//  const fulfillmentLength = getMaxFulfillmentLength()
-//  predictor.writeUInt16()                                      // type
-//  predictor.writeVarOctetString({ length: fulfillmentLength }) // payload
-//  return predictor.getSize()
-//}
-
-
-////  selects smallest combination of fulfillments meeting a threshold.
-//function calculateSmallestValidFulfillmentSet (threshold, fulfillments, state) {
-//  state = state || { index: 0, size: 0, set: [] }
-//  if (threshold <= 0) { return { size: state.size, set: state.set }
-//  if (state.index > fulfillments.length) return { size: Infinity }
-//  nextFF = fulfillments[state.index]
-//  withNext = this.calculateSmallestValidFulfillmentSet(
-//    threshold - nextFF.weight, fulfillments,
-//    { size: state.size + nextFF.size,
-//      index: state.index + 1,
-//      set: state.set.concat(nextFF.index) } )
-//  withoutNext = this.calculateSmallestValidFulfillmentSet(
-//    threshold,                 fulfillments,
-//    { size: state.size + nextFF.omitSize,
-//      index: state.index + 1,
-//      set: state.set } )
-//  return withNext.size < withoutNext.size ? withNext : withoutNext
-//}}
-
-
-//writePayload (writer) { /* Generate the fulfillment OER payload to pass to the Constructor */
-//  const subfulfillments = this.subconditions.map((x, i) => (
-//      Object.assign({}, x, {
-//        index: i,
-//        size: x.body.serializeBinary().length,
-//        omitSize: x.body.getConditionBinary().length
-//      })
-//    )
-//
-//  const smallestSet = this.constructor.calculateSmallestValidFulfillmentSet(
-//    this.threshold, subfulfillments).set
-//
-//  const optimizedSubfulfillments =
-//    // Take minimum set of fulfillments and turn rest into conditions
-//    this.subconditions.map((c, i) => {
-//      if (c.type !== FULFILLMENT || smallestSet.indexOf(i) !== -1) return c
-//      return Object.assign({}, c, { type: CONDITION, body: c.body.getCondition() })
-//    })
-//
-//  const serializedSubconditions = optimizedSubfulfillments
-//    .map((cond) => {
-//      const writer = new Writer()
-//      writer.writeVarUInt(cond.weight)
-//      writer.writeVarOctetString(cond.type === FULFILLMENT ? cond.body.serializeBinary() : EMPTY_BUFFER)
-//      writer.writeVarOctetString(cond.type === CONDITION ? cond.body.serializeBinary() : EMPTY_BUFFER)
-//      return writer.getBuffer()
-//    })
-//
-//  const sortedSubconditions = this.constructor.sortBuffers(serializedSubconditions)
-//
-//  writer.writeVarUInt(this.threshold)
-//  writer.writeVarUInt(sortedSubconditions.length)
-//  sortedSubconditions.forEach(writer.write.bind(writer))
-//}
-=======
     //selects smallest combination of fulfillments meeting a threshold.
     static class calcSmallestFFSetState { // TODO:(0) What static means for inner classes??
         int index = 0;
@@ -523,5 +361,4 @@
         }
 
     }
-}
->>>>>>> 2551ff08
+}